from setuptools import setup, Extension
from setuptools.command.build_ext import build_ext as _build_ext
import numpy

<<<<<<< HEAD


libinteract = \
      Extension("libinteract.innerloops",
                ["libinteract/innerloops.pyx",
                 "libinteract/clibinteract.c"], \
                include_dirs = [numpy.get_include()])

name = "pyinteraph"

url = "https://www.github.com/ELELAB/pyinteraph"

author = "Matteo Tiberti, Gaetano Invernizzi, " \
         "Yuval Inbar, Matteo Lambrughi, " \
         "Gideon Schreiber, Elena Papaleo"

author_email = "matteo.tiberti@gmail.com"

version = "1.1"

description = "Compute interatomic interactions in protein ensembles"

ext_modules = [libinteract]

package_data = {"pyinteraph" : \
                  ["charged_groups.ini",
                   "hydrogen_bonds.ini",
                   "kbp_atomlist",
                   "charged_groups.ini",
                   "hydrogen_bonds.ini",
                   "ff.S050.bin64",
                   "ff_masses/*"]}

package_dir = {"libinteract" : "libinteract",
               "pyinteraph" : "pyinteraph"}

packages = ["libinteract", "pyinteraph"]

entry_points = {"console_scripts" : [\
                  "pyinteraph = pyinteraph.main:main",
                  "graph_analysis = pyinteraph.graph_analysis:main",
                  "filter_graph = pyinteraph.filter_graph:main",
                  "parse_masses = pyinteraph.parse_masses:main",
                  "path_analysis = pyinteraph.path_analysis:main",
                  "centrality_analysis = pyinteraph.centrality_analysis:main"]}

install_requires = ["cython",
                    "biopython",
                    "MDAnalysis==1.1.1",
                    "numpy",
                    "matplotlib",
                    "seaborn",
                    "networkx",
                    "scipy",
                    "pytest",
                    "pandas"]


setup(name = name,
      url = url,
      author = author,
      author_email = author_email,
      version = version,
      description = description,
      ext_modules = ext_modules,
      package_data = package_data,
      package_dir = package_dir,
      packages = packages,
      entry_points = entry_points,
      install_requires = install_requires,
=======
libinteract = Extension('libinteract.innerloops', ['libinteract/innerloops.pyx', 'libinteract/clibinteract.c'], include_dirs=[numpy.get_include()])

setup(name = 'pyinteraph',
      url='https://www.github.com/ELELAB/pyinteraph',
      author="Matteo Tiberti, Gaetano Invernizzi, Yuval Inbar, Matteo Lambrughi, Gideon Schreiber, Elena Papaleo",
      author_email="matteo.tiberti@gmail.com",
      version = '1.1',
      description = 'Compute interatomic interactions in protein ensembles',
      ext_modules = [libinteract],
      package_data = {'pyinteraph' : ['charged_groups.ini',  'hydrogen_bonds.ini', 'kbp_atomlist', 'charged_groups.ini', 'hydrogen_bonds.ini', 'ff.S050.bin64', 'ff_masses/*']},
      package_dir={'libinteract':'libinteract', 'pyinteraph':'pyinteraph'},
      packages=['libinteract', 'pyinteraph'],
      entry_points={ "console_scripts" : [
                         "pyinteraph = pyinteraph.main:main",
                         "graph_analysis = pyinteraph.graph_analysis:main",
                         "filter_graph = pyinteraph.filter_graph:main",
                         "parse_masses = pyinteraph.parse_masses:main",
                         "path_analysis = pyinteraph.path_analysis:main",
                         "centrality_analysis = pyinteraph.centrality_analysis:main"]
                   },
      install_requires=["cython",
                        "biopython",
                        "MDAnalysis==1.1.1",
                        "numpy",
                        "matplotlib",
                        "seaborn",
                        "networkx",
                        "scipy",
                        "pytest",
                        "pandas"],
>>>>>>> b0c36180
)
<|MERGE_RESOLUTION|>--- conflicted
+++ resolved
@@ -1,9 +1,6 @@
 from setuptools import setup, Extension
 from setuptools.command.build_ext import build_ext as _build_ext
 import numpy
-
-<<<<<<< HEAD
-
 
 libinteract = \
       Extension("libinteract.innerloops",
@@ -73,36 +70,4 @@
       packages = packages,
       entry_points = entry_points,
       install_requires = install_requires,
-=======
-libinteract = Extension('libinteract.innerloops', ['libinteract/innerloops.pyx', 'libinteract/clibinteract.c'], include_dirs=[numpy.get_include()])
-
-setup(name = 'pyinteraph',
-      url='https://www.github.com/ELELAB/pyinteraph',
-      author="Matteo Tiberti, Gaetano Invernizzi, Yuval Inbar, Matteo Lambrughi, Gideon Schreiber, Elena Papaleo",
-      author_email="matteo.tiberti@gmail.com",
-      version = '1.1',
-      description = 'Compute interatomic interactions in protein ensembles',
-      ext_modules = [libinteract],
-      package_data = {'pyinteraph' : ['charged_groups.ini',  'hydrogen_bonds.ini', 'kbp_atomlist', 'charged_groups.ini', 'hydrogen_bonds.ini', 'ff.S050.bin64', 'ff_masses/*']},
-      package_dir={'libinteract':'libinteract', 'pyinteraph':'pyinteraph'},
-      packages=['libinteract', 'pyinteraph'],
-      entry_points={ "console_scripts" : [
-                         "pyinteraph = pyinteraph.main:main",
-                         "graph_analysis = pyinteraph.graph_analysis:main",
-                         "filter_graph = pyinteraph.filter_graph:main",
-                         "parse_masses = pyinteraph.parse_masses:main",
-                         "path_analysis = pyinteraph.path_analysis:main",
-                         "centrality_analysis = pyinteraph.centrality_analysis:main"]
-                   },
-      install_requires=["cython",
-                        "biopython",
-                        "MDAnalysis==1.1.1",
-                        "numpy",
-                        "matplotlib",
-                        "seaborn",
-                        "networkx",
-                        "scipy",
-                        "pytest",
-                        "pandas"],
->>>>>>> b0c36180
 )
